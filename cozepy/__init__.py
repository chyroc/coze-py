from .audio.rooms import CreateRoomResp
from .audio.speech import AudioFormat
<<<<<<< HEAD
from .audio.transcriptions import CreateTranslationResp
=======
from .audio.transcriptions import CreateTranscriptionsResp
>>>>>>> a3042be0
from .audio.voices import Voice
from .auth import (
    AsyncDeviceOAuthApp,
    AsyncJWTOAuthApp,
    AsyncPKCEOAuthApp,
    AsyncWebOAuthApp,
    Auth,
    DeviceAuthCode,
    DeviceOAuthApp,
    JWTAuth,
    JWTOAuthApp,
    OAuthApp,
    OAuthToken,
    PKCEOAuthApp,
    Scope,
    TokenAuth,
    WebOAuthApp,
)
from .bots import (
    Bot,
    BotModelInfo,
    BotOnboardingInfo,
    BotPluginAPIInfo,
    BotPluginInfo,
    BotPromptInfo,
    SimpleBot,
    UpdateBotResp,
)
from .chat import (
    Chat,
    ChatError,
    ChatEvent,
    ChatEventType,
    ChatPoll,
    ChatRequiredAction,
    ChatRequiredActionType,
    ChatStatus,
    ChatSubmitToolOutputs,
    ChatToolCall,
    ChatToolCallFunction,
    ChatToolCallType,
    ChatUsage,
    Message,
    MessageContentType,
    MessageObjectString,
    MessageObjectStringType,
    MessageRole,
    MessageType,
    ToolOutput,
)
from .config import (
    COZE_CN_BASE_URL,
    COZE_COM_BASE_URL,
    DEFAULT_CONNECTION_LIMITS,
    DEFAULT_TIMEOUT,
)
from .conversations import Conversation, Section
from .coze import AsyncCoze, Coze
from .datasets import CreateDatasetResp, Dataset, DatasetStatus, DocumentProgress
from .datasets.documents import (
    Document,
    DocumentBase,
    DocumentChunkStrategy,
    DocumentFormatType,
    DocumentSourceInfo,
    DocumentSourceType,
    DocumentStatus,
    DocumentUpdateRule,
    DocumentUpdateType,
)
from .datasets.images import Photo
from .exception import CozeAPIError, CozeError, CozeInvalidEventError, CozePKCEAuthError, CozePKCEAuthErrorType
from .files import File
from .log import setup_logging
from .model import (
    AsyncLastIDPaged,
    AsyncNumberPaged,
    AsyncPagedBase,
    AsyncStream,
    FileHTTPResponse,
    LastIDPaged,
    LastIDPagedResponse,
    ListResponse,
    NumberPaged,
    NumberPagedResponse,
    Stream,
)
from .request import AsyncHTTPClient, SyncHTTPClient
from .templates import TemplateDuplicateResp, TemplateEntityType
from .version import VERSION
from .websockets.audio.speech import (
    AsyncWebsocketsAudioSpeechCreateClient,
    AsyncWebsocketsAudioSpeechEventHandler,
    InputTextBufferAppendEvent,
    InputTextBufferCommitEvent,
    InputTextBufferCommittedEvent,
    SpeechAudioCompletedEvent,
    SpeechAudioUpdateEvent,
    SpeechUpdateEvent,
)
from .websockets.audio.transcriptions import (
    AsyncWebsocketsAudioTranscriptionsCreateClient,
    AsyncWebsocketsAudioTranscriptionsEventHandler,
    InputAudioBufferAppendEvent,
    InputAudioBufferCommitEvent,
    InputAudioBufferCommittedEvent,
    TranscriptionsMessageCompletedEvent,
    TranscriptionsMessageUpdateEvent,
    TranscriptionsUpdateEvent,
)
from .websockets.chat import (
    AsyncWebsocketsChatCreateClient,
    AsyncWebsocketsChatEventHandler,
    ConversationAudioDeltaEvent,
    ConversationChatCompletedEvent,
    ConversationChatCreatedEvent,
    ConversationMessageDeltaEvent,
)
from .websockets.ws import (
    WebsocketsEvent,
    WebsocketsEventType,
)
from .workflows.runs import (
    WorkflowEvent,
    WorkflowEventError,
    WorkflowEventInterrupt,
    WorkflowEventInterruptData,
    WorkflowEventMessage,
    WorkflowEventType,
    WorkflowRunResult,
)
from .workflows.runs.run_histories import WorkflowExecuteStatus, WorkflowRunHistory, WorkflowRunMode
from .workspaces import Workspace, WorkspaceRoleType, WorkspaceType

__all__ = [
    "VERSION",
    # audio.rooms
    "CreateRoomResp",
    # audio.voices
    "Voice",
    "AudioFormat",
    # audio.transcriptions
<<<<<<< HEAD
    "CreateTranslationResp",
=======
    "CreateTranscriptionsResp",
>>>>>>> a3042be0
    # auth
    "AsyncDeviceOAuthApp",
    "AsyncJWTOAuthApp",
    "AsyncPKCEOAuthApp",
    "AsyncWebOAuthApp",
    "Auth",
    "DeviceAuthCode",
    "DeviceOAuthApp",
    "JWTAuth",
    "JWTOAuthApp",
    "OAuthApp",
    "OAuthToken",
    "PKCEOAuthApp",
    "Scope",
    "TokenAuth",
    "WebOAuthApp",
    # bots
    "BotPromptInfo",
    "BotOnboardingInfo",
    "BotModelInfo",
    "BotPluginAPIInfo",
    "BotPluginInfo",
    "Bot",
    "SimpleBot",
    "UpdateBotResp",
    # chat
    "MessageRole",
    "MessageType",
    "MessageContentType",
    "MessageObjectStringType",
    "MessageObjectString",
    "Message",
    "ChatStatus",
    "ChatError",
    "ChatRequiredActionType",
    "ChatToolCallType",
    "ChatToolCallFunction",
    "ChatToolCall",
    "ChatSubmitToolOutputs",
    "ChatRequiredAction",
    "ChatUsage",
    "Chat",
    "ChatPoll",
    "ChatEventType",
    "ChatEvent",
    "ToolOutput",
    # conversations
    "Conversation",
    "Section",
    # files
    "File",
    # datasets
    "Dataset",
    "DatasetStatus",
    "DocumentProgress",
    "CreateDatasetResp",
    # datasets.images
    "Photo",
    # datasets.documents
    "DocumentChunkStrategy",
    "DocumentFormatType",
    "DocumentSourceType",
    "DocumentStatus",
    "DocumentUpdateType",
    "Document",
    "DocumentSourceInfo",
    "DocumentUpdateRule",
    "DocumentBase",
    # websockets
    "WebsocketsEventType",
    "WebsocketsEvent",
    # websockets.audio.speech
    "InputTextBufferAppendEvent",
    "InputTextBufferCommitEvent",
    "SpeechUpdateEvent",
    "InputTextBufferCommittedEvent",
    "SpeechAudioUpdateEvent",
    "SpeechAudioCompletedEvent",
    "AsyncWebsocketsAudioSpeechEventHandler",
    "AsyncWebsocketsAudioSpeechCreateClient",
    # websockets.audio.transcriptions
    "InputAudioBufferAppendEvent",
    "InputAudioBufferCommitEvent",
    "TranscriptionsUpdateEvent",
    "InputAudioBufferCommittedEvent",
    "TranscriptionsMessageUpdateEvent",
    "TranscriptionsMessageCompletedEvent",
    "AsyncWebsocketsAudioTranscriptionsEventHandler",
    "AsyncWebsocketsAudioTranscriptionsCreateClient",
    # websockets.chat
    "ConversationChatCreatedEvent",
    "ConversationMessageDeltaEvent",
    "ConversationAudioDeltaEvent",
    "ConversationChatCompletedEvent",
    "AsyncWebsocketsChatEventHandler",
    "AsyncWebsocketsChatCreateClient",
    # workflows.runs
    "WorkflowRunResult",
    "WorkflowEventType",
    "WorkflowEventMessage",
    "WorkflowEventInterruptData",
    "WorkflowEventInterrupt",
    "WorkflowEventError",
    "WorkflowEvent",
    # workflows.runs.run_histories
    "WorkflowExecuteStatus",
    "WorkflowRunMode",
    "WorkflowRunHistory",
    # workspaces
    "WorkspaceRoleType",
    "WorkspaceType",
    "Workspace",
    # templates
    "TemplateDuplicateResp",
    "TemplateEntityType",
    # log
    "setup_logging",
    # config
    "COZE_COM_BASE_URL",
    "COZE_CN_BASE_URL",
    "DEFAULT_TIMEOUT",
    "DEFAULT_CONNECTION_LIMITS",
    # coze
    "AsyncCoze",
    "Coze",
    # exception
    "CozeError",
    "CozeAPIError",
    "CozeInvalidEventError",
    "CozePKCEAuthError",
    "CozePKCEAuthErrorType",
    # model
    "ListResponse",
    "AsyncLastIDPaged",
    "AsyncNumberPaged",
    "AsyncPagedBase",
    "AsyncStream",
    "FileHTTPResponse",
    "LastIDPaged",
    "LastIDPagedResponse",
    "NumberPaged",
    "NumberPagedResponse",
    "Stream",
    # request
    "SyncHTTPClient",
    "AsyncHTTPClient",
]<|MERGE_RESOLUTION|>--- conflicted
+++ resolved
@@ -1,10 +1,6 @@
 from .audio.rooms import CreateRoomResp
 from .audio.speech import AudioFormat
-<<<<<<< HEAD
-from .audio.transcriptions import CreateTranslationResp
-=======
 from .audio.transcriptions import CreateTranscriptionsResp
->>>>>>> a3042be0
 from .audio.voices import Voice
 from .auth import (
     AsyncDeviceOAuthApp,
@@ -96,34 +92,48 @@
 from .templates import TemplateDuplicateResp, TemplateEntityType
 from .version import VERSION
 from .websockets.audio.speech import (
-    AsyncWebsocketsAudioSpeechCreateClient,
+    AsyncWebsocketsAudioSpeechClient,
     AsyncWebsocketsAudioSpeechEventHandler,
     InputTextBufferAppendEvent,
-    InputTextBufferCommitEvent,
-    InputTextBufferCommittedEvent,
+    InputTextBufferCompletedEvent,
+    InputTextBufferCompleteEvent,
     SpeechAudioCompletedEvent,
     SpeechAudioUpdateEvent,
     SpeechUpdateEvent,
+    WebsocketsAudioSpeechClient,
+    WebsocketsAudioSpeechEventHandler,
 )
 from .websockets.audio.transcriptions import (
-    AsyncWebsocketsAudioTranscriptionsCreateClient,
+    AsyncWebsocketsAudioTranscriptionsClient,
     AsyncWebsocketsAudioTranscriptionsEventHandler,
     InputAudioBufferAppendEvent,
-    InputAudioBufferCommitEvent,
-    InputAudioBufferCommittedEvent,
+    InputAudioBufferCompletedEvent,
+    InputAudioBufferCompleteEvent,
     TranscriptionsMessageCompletedEvent,
     TranscriptionsMessageUpdateEvent,
     TranscriptionsUpdateEvent,
+    WebsocketsAudioTranscriptionsClient,
+    WebsocketsAudioTranscriptionsEventHandler,
 )
 from .websockets.chat import (
-    AsyncWebsocketsChatCreateClient,
+    AsyncWebsocketsChatClient,
     AsyncWebsocketsChatEventHandler,
+    ChatUpdateEvent,
     ConversationAudioDeltaEvent,
     ConversationChatCompletedEvent,
     ConversationChatCreatedEvent,
+    ConversationChatRequiresActionEvent,
+    ConversationChatSubmitToolOutputsEvent,
     ConversationMessageDeltaEvent,
+    WebsocketsChatClient,
+    WebsocketsChatEventHandler,
 )
 from .websockets.ws import (
+    InputAudio,
+    OpusConfig,
+    OutputAudio,
+    PCMConfig,
+    WebsocketsErrorEvent,
     WebsocketsEvent,
     WebsocketsEventType,
 )
@@ -147,11 +157,7 @@
     "Voice",
     "AudioFormat",
     # audio.transcriptions
-<<<<<<< HEAD
-    "CreateTranslationResp",
-=======
     "CreateTranscriptionsResp",
->>>>>>> a3042be0
     # auth
     "AsyncDeviceOAuthApp",
     "AsyncJWTOAuthApp",
@@ -220,34 +226,48 @@
     "DocumentSourceInfo",
     "DocumentUpdateRule",
     "DocumentBase",
+    # websockets.audio.speech
+    "InputTextBufferAppendEvent",
+    "InputTextBufferCompleteEvent",
+    "SpeechUpdateEvent",
+    "InputTextBufferCompletedEvent",
+    "SpeechAudioUpdateEvent",
+    "SpeechAudioCompletedEvent",
+    "WebsocketsAudioSpeechEventHandler",
+    "WebsocketsAudioSpeechClient",
+    "AsyncWebsocketsAudioSpeechEventHandler",
+    "AsyncWebsocketsAudioSpeechClient",
+    # websockets.audio.transcriptions
+    "InputAudioBufferAppendEvent",
+    "InputAudioBufferCompleteEvent",
+    "TranscriptionsUpdateEvent",
+    "InputAudioBufferCompletedEvent",
+    "TranscriptionsMessageUpdateEvent",
+    "TranscriptionsMessageCompletedEvent",
+    "WebsocketsAudioTranscriptionsEventHandler",
+    "WebsocketsAudioTranscriptionsClient",
+    "AsyncWebsocketsAudioTranscriptionsEventHandler",
+    "AsyncWebsocketsAudioTranscriptionsClient",
+    # websockets.chat
+    "ChatUpdateEvent",
+    "ConversationChatSubmitToolOutputsEvent",
+    "ConversationChatCreatedEvent",
+    "ConversationMessageDeltaEvent",
+    "ConversationChatRequiresActionEvent",
+    "ConversationAudioDeltaEvent",
+    "ConversationChatCompletedEvent",
+    "WebsocketsChatEventHandler",
+    "WebsocketsChatClient",
+    "AsyncWebsocketsChatEventHandler",
+    "AsyncWebsocketsChatClient",
     # websockets
     "WebsocketsEventType",
     "WebsocketsEvent",
-    # websockets.audio.speech
-    "InputTextBufferAppendEvent",
-    "InputTextBufferCommitEvent",
-    "SpeechUpdateEvent",
-    "InputTextBufferCommittedEvent",
-    "SpeechAudioUpdateEvent",
-    "SpeechAudioCompletedEvent",
-    "AsyncWebsocketsAudioSpeechEventHandler",
-    "AsyncWebsocketsAudioSpeechCreateClient",
-    # websockets.audio.transcriptions
-    "InputAudioBufferAppendEvent",
-    "InputAudioBufferCommitEvent",
-    "TranscriptionsUpdateEvent",
-    "InputAudioBufferCommittedEvent",
-    "TranscriptionsMessageUpdateEvent",
-    "TranscriptionsMessageCompletedEvent",
-    "AsyncWebsocketsAudioTranscriptionsEventHandler",
-    "AsyncWebsocketsAudioTranscriptionsCreateClient",
-    # websockets.chat
-    "ConversationChatCreatedEvent",
-    "ConversationMessageDeltaEvent",
-    "ConversationAudioDeltaEvent",
-    "ConversationChatCompletedEvent",
-    "AsyncWebsocketsChatEventHandler",
-    "AsyncWebsocketsChatCreateClient",
+    "WebsocketsErrorEvent",
+    "InputAudio",
+    "OpusConfig",
+    "PCMConfig",
+    "OutputAudio",
     # workflows.runs
     "WorkflowRunResult",
     "WorkflowEventType",
